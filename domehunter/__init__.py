--- conflicted
+++ resolved
@@ -372,13 +372,6 @@
         # set the azimuth per encoder tick factor based on how many ticks we
         # counted over n rotations
         self.az_per_tick = 360 / (self.encoder_count / rotation_count)
-<<<<<<< HEAD
-=======
-        # set dome azimuth to 0?
-        # problem, this isn't compensating for any overshooting
-        self.dome_az = 0
-        pass
->>>>>>> 88a2a7ff
 
 ###############################################################################
 # Private Methods
